[project]
name = "dect"
version = "0.1.0"
description = "A fast package to compute the Euler Characteristic Transform"
authors = [
    { name = "Ernst Röell", email = "ernst.roeell@helmholtz-munich.de" },
    { name = "Bastian Rieck", email = "bastian.grossenbacher@unifr.ch" },
]
requires-python = ">=3.10.0"
readme = "README.md"
maintainers = [{ name = "Ernst Röell", email = "ernst.roeell@helmholtz-munich.de" }]
classifiers = [
    "Development Status :: 4 - Beta",
    "Programming Language :: Python",
]
dependencies = [
    "torch>2.0.0",
    "pdoc>=15.0.1,<16",
    "torch-geometric>=2.6.1,<3",
    "geotorch>=0.3.0,<0.4",
<<<<<<< HEAD
    "ipython>=8.34.0",
=======
    "pyvista>=0.46.3",
>>>>>>> e5b7ae50
]

[dependency-groups]
dev = [
    "pytest>=8.3.4,<9",
    "matplotlib>=3.10.0,<4",
    "pytest-cov>=6.0.0,<7",
    "ipykernel>=6.29.5,<7",
]
test = [
    "pytest-cov>=6.0.0,<7",
    "pytest>=8.3.4,<9",
]

[tool.uv]
default-groups = [
    "dev",
    "test",
]

[build-system]
requires = ["hatchling"]
build-backend = "hatchling.build"<|MERGE_RESOLUTION|>--- conflicted
+++ resolved
@@ -18,11 +18,8 @@
     "pdoc>=15.0.1,<16",
     "torch-geometric>=2.6.1,<3",
     "geotorch>=0.3.0,<0.4",
-<<<<<<< HEAD
     "ipython>=8.34.0",
-=======
     "pyvista>=0.46.3",
->>>>>>> e5b7ae50
 ]
 
 [dependency-groups]
